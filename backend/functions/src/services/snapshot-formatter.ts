import { randomUUID } from 'crypto';
import { container, singleton } from 'tsyringe';
import { AssertionFailureError, AsyncService, FancyFile, HashManager, marshalErrorLike } from 'civkit';
import TurndownService, { Filter, Rule } from 'turndown';
import { Logger } from '../shared/services/logger';
import { PageSnapshot } from './puppeteer';
import { FirebaseStorageBucketControl } from '../shared/services/firebase-storage-bucket';
import { AsyncContext } from '../shared/services/async-context';
import { Threaded } from '../shared/services/threaded';
import { JSDomControl } from './jsdom';
import { AltTextService } from './alt-text';
import { PDFExtractor } from './pdf-extract';
import { cleanAttribute } from '../utils/misc';
import _ from 'lodash';
import { STATUS_CODES } from 'http';
import type { CrawlerOptions } from '../dto/crawler-options';
import { readFile } from 'fs/promises';
import { pathToFileURL } from 'url';


export interface FormattedPage {
    title?: string;
    description?: string;
    url?: string;
    content?: string;
    publishedTime?: string;
    html?: string;
    text?: string;
    screenshotUrl?: string;
    screenshot?: Buffer;
    pageshotUrl?: string;
    pageshot?: Buffer;
    links?: { [k: string]: string; } | [string, string][];
    images?: { [k: string]: string; } | [string, string][];
    warning?: string;
    favicon?: string;
    usage?: {
        total_tokens?: number;
        totalTokens?: number;
        tokens?: number;
    };

    textRepresentation?: string;

    [Symbol.dispose]: () => void;
}

export const md5Hasher = new HashManager('md5', 'hex');

const gfmPlugin = require('turndown-plugin-gfm');
const highlightRegExp = /highlight-(?:text|source)-([a-z0-9]+)/;

export function highlightedCodeBlock(turndownService: TurndownService) {
    turndownService.addRule('highlightedCodeBlock', {
        filter: (node) => {
            return (
                node.nodeName === 'DIV' &&
                node.firstChild?.nodeName === 'PRE' &&
                highlightRegExp.test(node.className)
            );
        },
        replacement: (_content, node, options) => {
            const className = (node as any).className || '';
            const language = (className.match(highlightRegExp) || [null, ''])[1];

            return (
                '\n\n' + options.fence + language + '\n' +
                node.firstChild!.textContent +
                '\n' + options.fence + '\n\n'
            );
        }
    });
}

@singleton()
export class SnapshotFormatter extends AsyncService {

    logger = this.globalLogger.child({ service: this.constructor.name });

    gfmPlugin = [gfmPlugin.tables, highlightedCodeBlock, gfmPlugin.strikethrough, gfmPlugin.taskListItems];
    gfmNoTable = [highlightedCodeBlock, gfmPlugin.strikethrough, gfmPlugin.taskListItems];

    constructor(
        protected globalLogger: Logger,
        protected jsdomControl: JSDomControl,
        protected altTextService: AltTextService,
        protected pdfExtractor: PDFExtractor,
        protected threadLocal: AsyncContext,
        protected firebaseObjectStorage: FirebaseStorageBucketControl,
    ) {
        super(...arguments);
    }

    override async init() {
        await this.dependencyReady();
        this.emit('ready');
    }


    @Threaded()
    async formatSnapshot(mode: string | 'markdown' | 'html' | 'text' | 'screenshot' | 'pageshot', snapshot: PageSnapshot & {
        screenshotUrl?: string;
        pageshotUrl?: string;
    }, nominalUrl?: URL, urlValidMs = 3600 * 1000 * 4) {
        const t0 = Date.now();
        const f = {
<<<<<<< HEAD
            ... await this.getGeneralSnapshotMixins(snapshot),
=======
            ...(await this.getGeneralSnapshotMixins(snapshot)),
>>>>>>> 51109e01
        };
        let modeOK = false;

        if (mode.includes('screenshot')) {
            modeOK = true;
            if (snapshot.screenshot && !snapshot.screenshotUrl) {
                const fid = `instant-screenshots/${randomUUID()}`;
                await this.firebaseObjectStorage.saveFile(fid, snapshot.screenshot, {
                    metadata: {
                        contentType: 'image/png',
                    }
                });
                snapshot.screenshotUrl = await this.firebaseObjectStorage.signDownloadUrl(fid, Date.now() + urlValidMs);
            }
            Object.assign(f, {
                screenshotUrl: snapshot.screenshotUrl,
            });

            Object.defineProperty(f, 'textRepresentation', { value: `${f.screenshotUrl}\n`, enumerable: false, configurable: true });
        }
        if (mode.includes('pageshot')) {
            modeOK = true;
            if (snapshot.pageshot && !snapshot.pageshotUrl) {
                const fid = `instant-screenshots/${randomUUID()}`;
                await this.firebaseObjectStorage.saveFile(fid, snapshot.pageshot, {
                    metadata: {
                        contentType: 'image/png',
                    }
                });
                snapshot.pageshotUrl = await this.firebaseObjectStorage.signDownloadUrl(fid, Date.now() + urlValidMs);
            }
            Object.assign(f, {
                html: snapshot.html,
                pageshotUrl: snapshot.pageshotUrl,
            });
            Object.defineProperty(f, 'textRepresentation', { value: `${f.pageshotUrl}\n`, enumerable: false, configurable: true });
        }
        if (mode.includes('html')) {
            modeOK = true;
            Object.assign(f, {
                html: snapshot.html,
            });

            Object.defineProperty(f, 'textRepresentation', { value: snapshot.html, enumerable: false, configurable: true });
        }

        let pdfMode = false;
        // in case of Google Web Cache content
        if (snapshot.pdfs?.length && (!snapshot.title || snapshot.title.startsWith('cache:'))) {
            const pdf = await this.pdfExtractor.cachedExtract(snapshot.pdfs[0],
                this.threadLocal.get('cacheTolerance'),
                snapshot.pdfs[0].startsWith('http') ? undefined : snapshot.href,
            );
            if (pdf) {
                pdfMode = true;
                snapshot.title = pdf.meta?.Title;
                snapshot.text = pdf.text || snapshot.text;
                snapshot.parsed = {
                    content: pdf.content,
                    textContent: pdf.content,
                    length: pdf.content?.length,
                    byline: pdf.meta?.Author,
                    lang: pdf.meta?.Language || undefined,
                    title: pdf.meta?.Title,
                    publishedTime: this.pdfExtractor.parsePdfDate(pdf.meta?.ModDate || pdf.meta?.CreationDate)?.toISOString(),
                };
            }
        }

        if (mode.includes('text')) {
            modeOK = true;
            Object.assign(f, {
                text: snapshot.text,
            });
            Object.defineProperty(f, 'textRepresentation', { value: snapshot.text, enumerable: false, configurable: true });
        }

        if (mode.includes('lm')) {
            modeOK = true;
            f.content = snapshot.parsed?.textContent;
        }

        if (modeOK && (mode.includes('lm') ||
            (!mode.includes('markdown') && !mode.includes('content')))
        ) {
            const dt = Date.now() - t0;
            this.logger.info(`Formatting took ${dt}ms`, { mode, url: nominalUrl?.toString(), dt });

            const formatted: FormattedPage = {
                title: (snapshot.parsed?.title || snapshot.title || '').trim(),
                description: (snapshot.description || '').trim(),
                url: nominalUrl?.toString() || snapshot.href?.trim(),
                publishedTime: snapshot.parsed?.publishedTime || undefined,
                [Symbol.dispose]: () => { },
            };

            Object.assign(f, formatted);

            return f;
        }

        const imgDataUrlToObjectUrl = !Boolean(this.threadLocal.get('keepImgDataUrl'));

        let contentText = '';
        const imageSummary = {} as { [k: string]: string; };
        const imageIdxTrack = new Map<string, number[]>();
        const uid = this.threadLocal.get('uid');
        do {
            if (pdfMode) {
                contentText = (snapshot.parsed?.content || snapshot.text || '').trim();
                break;
            }

            if (
                snapshot.maxElemDepth! > 256 ||
                (!uid && snapshot.elemCount! > 10_000) ||
                snapshot.elemCount! > 80_000
            ) {
                this.logger.warn('Degrading to text to protect the server', { url: snapshot.href, elemDepth: snapshot.maxElemDepth, elemCount: snapshot.elemCount });
                contentText = (snapshot.text || '').trimEnd();
                break;
            }

            const urlToAltMap: { [k: string]: string | undefined; } = {};
            const noGFMOpts = this.threadLocal.get('noGfm');
            const imageRetention = this.threadLocal.get('retainImages') as CrawlerOptions['retainImages'];
            let imgIdx = 0;
            const customRules: { [k: string]: Rule; } = {
                'img-retention': {
                    filter: 'img',
                    replacement: (_content: string, node: HTMLElement) => {
                        if (imageRetention === 'none') {
                            return '';
                        }
                        const alt = cleanAttribute(node.getAttribute('alt'));

                        if (imageRetention === 'alt') {
                            return alt ? `(Image ${++imgIdx}: ${alt})` : '';
                        }
                        const originalSrc = (node.getAttribute('src') || '').trim();
                        let linkPreferredSrc = originalSrc;
                        const maybeSrcSet: string = (node.getAttribute('srcset') || '').trim();
                        if (!linkPreferredSrc && maybeSrcSet) {
                            linkPreferredSrc = maybeSrcSet.split(',').map((x) => x.trim()).filter(Boolean)[0];
                        }
                        if (!linkPreferredSrc || linkPreferredSrc.startsWith('data:')) {
                            const dataSrc = (node.getAttribute('data-src') || '').trim();
                            if (dataSrc && !dataSrc.startsWith('data:')) {
                                linkPreferredSrc = dataSrc;
                            }
                        }

                        let src;
                        try {
                            src = new URL(linkPreferredSrc, snapshot.rebase || nominalUrl).toString();
                        } catch (_err) {
                            void 0;
                        }
                        if (!src) {
                            return '';
                        }
                        const mapped = urlToAltMap[originalSrc];
                        const imgSerial = ++imgIdx;
                        const idxArr = imageIdxTrack.has(src) ? imageIdxTrack.get(src)! : [];
                        idxArr.push(imgSerial);
                        imageIdxTrack.set(src, idxArr);

                        if (mapped) {
                            imageSummary[src] = mapped || alt;

                            if (imageRetention === 'alt_p') {
                                return `(Image ${imgIdx}: ${mapped || alt})`;
                            }

                            if (src?.startsWith('data:') && imgDataUrlToObjectUrl) {
                                const mappedUrl = new URL(`blob:${nominalUrl?.origin || ''}/${md5Hasher.hash(src)}`);
                                mappedUrl.protocol = 'blob:';

                                return `![Image ${imgIdx}: ${mapped || alt}](${mappedUrl})`;
                            }

                            return `![Image ${imgIdx}: ${mapped || alt}](${src})`;
                        } else if (imageRetention === 'alt_p') {
                            return alt ? `(Image ${imgIdx}: ${alt})` : '';
                        }

                        imageSummary[src] = alt || '';

                        if (src?.startsWith('data:') && imgDataUrlToObjectUrl) {
                            const mappedUrl = new URL(`blob:${nominalUrl?.origin || ''}/${md5Hasher.hash(src)}`);
                            mappedUrl.protocol = 'blob:';

                            return alt ? `![Image ${imgIdx}: ${alt}](${mappedUrl})` : `![Image ${imgIdx}](${mappedUrl})`;
                        }

                        return alt ? `![Image ${imgIdx}: ${alt}](${src})` : `![Image ${imgIdx}](${src})`;
                    }
                } as Rule
            };
            const optsMixin = {
                url: snapshot.rebase || nominalUrl,
                customRules,
                customKeep: noGFMOpts === 'table' ? 'table' : undefined,
                imgDataUrlToObjectUrl,
            } as const;

            const jsDomElementOfHTML = this.jsdomControl.snippetToElement(snapshot.html, snapshot.href);
            let toBeTurnedToMd = jsDomElementOfHTML;
            let turnDownService = this.getTurndown({ ...optsMixin });
            if (!mode.includes('markdown') && snapshot.parsed?.content) {
                const jsDomElementOfParsed = this.jsdomControl.snippetToElement(snapshot.parsed.content, snapshot.href);
                const par1 = this.jsdomControl.runTurndown(turnDownService, jsDomElementOfHTML);
                imgIdx = 0;
                const par2 = snapshot.parsed.content ? this.jsdomControl.runTurndown(turnDownService, jsDomElementOfParsed) : '';

                // If Readability did its job
                if (par2.length >= 0.3 * par1.length) {
                    turnDownService = this.getTurndown({ noRules: true, ...optsMixin });
                    imgIdx = 0;
                    if (snapshot.parsed.content) {
                        toBeTurnedToMd = jsDomElementOfParsed;
                    }
                }
            }

            if (!noGFMOpts) {
                turnDownService = turnDownService.use(noGFMOpts === 'table' ? this.gfmNoTable : this.gfmPlugin);
            }

            // _p is the special suffix for withGeneratedAlt
            if (snapshot.imgs?.length && imageRetention?.endsWith('_p')) {
                const tasks = _.uniqBy((snapshot.imgs || []), 'src').map(async (x) => {
                    const r = await this.altTextService.getAltText(x).catch((err: any) => {
                        this.logger.warn(`Failed to get alt text for ${x.src}`, { err: marshalErrorLike(err) });
                        return undefined;
                    });
                    if (r && x.src) {
                        urlToAltMap[x.src.trim()] = r;
                    }
                });

                await Promise.all(tasks);
            }

            if (toBeTurnedToMd) {
                try {
                    contentText = this.jsdomControl.runTurndown(turnDownService, toBeTurnedToMd).trim();
                    imgIdx = 0;
                } catch (err) {
                    this.logger.warn(`Turndown failed to run, retrying without plugins`, { err });
                    const vanillaTurnDownService = this.getTurndown({ ...optsMixin });
                    try {
                        contentText = this.jsdomControl.runTurndown(vanillaTurnDownService, toBeTurnedToMd).trim();
                        imgIdx = 0;
                    } catch (err2) {
                        this.logger.warn(`Turndown failed to run, giving up`, { err: err2 });
                    }
                }
            }

            if (
                this.isPoorlyTransformed(contentText, toBeTurnedToMd)
                && toBeTurnedToMd !== jsDomElementOfHTML
            ) {
                toBeTurnedToMd = jsDomElementOfHTML;
                try {
                    contentText = this.jsdomControl.runTurndown(turnDownService, jsDomElementOfHTML).trim();
                    imgIdx = 0;
                } catch (err) {
                    this.logger.warn(`Turndown failed to run, retrying without plugins`, { err });
                    const vanillaTurnDownService = this.getTurndown({ ...optsMixin });
                    try {
                        contentText = this.jsdomControl.runTurndown(vanillaTurnDownService, jsDomElementOfHTML).trim();
                        imgIdx = 0;
                    } catch (err2) {
                        this.logger.warn(`Turndown failed to run, giving up`, { err: err2 });
                    }
                }
            }
            if (mode === 'content' && this.isPoorlyTransformed(contentText, toBeTurnedToMd)) {
                contentText = (snapshot.text || '').trimEnd();
            }
        } while (false);

        const formatted: FormattedPage = {
            title: (snapshot.parsed?.title || snapshot.title || '').trim(),
            description: (snapshot.description || '').trim(),
            url: nominalUrl?.toString() || snapshot.href?.trim(),
            content: contentText,
            publishedTime: snapshot.parsed?.publishedTime || undefined,
            [Symbol.dispose]: () => { },
        };

        if (snapshot.status) {
            const code = snapshot.status;
            const n = code - 200;
            if (n < 0 || n >= 200) {
                const text = snapshot.statusText || STATUS_CODES[code];
                formatted.warning = `Target URL returned error ${code}${text ? `: ${text}` : ''}`;
            }
        }

        if (this.threadLocal.get('withImagesSummary')) {
            formatted.images =
                _(imageSummary)
                    .toPairs()
                    .map(
                        ([url, alt], i) => {
                            if (imgDataUrlToObjectUrl && url.startsWith('data:')) {
                                const refUrl = new URL(formatted.url!);
                                const mappedUrl = new URL(`blob:${refUrl.origin}/${md5Hasher.hash(url)}`);

                                url = mappedUrl.toString();
                            }
                            return [`Image ${(imageIdxTrack?.get(url) || [i + 1]).join(',')}${alt ? `: ${alt}` : ''}`, url];
                        }
                    ).fromPairs()
                    .value();
        }
        if (this.threadLocal.get('withLinksSummary')) {
            const links = (await this.jsdomControl.inferSnapshot(snapshot)).links;

            if (this.threadLocal.get('withLinksSummary') === 'all') {
                formatted.links = links;
            } else {
                formatted.links = _.fromPairs(links.filter(([_label, href]) => !href.startsWith('file:') && !href.startsWith('javascript:')));
            }
        }

        Object.assign(f, formatted);

        const textRepresentation = (function (this: typeof formatted) {
            const mixins = [];
            if (this.publishedTime) {
                mixins.push(`Published Time: ${this.publishedTime}`);
            }
            const suffixMixins = [];
            if (this.images) {
                const imageSummaryChunks = ['Images:'];
                for (const [k, v] of Object.entries(this.images)) {
                    imageSummaryChunks.push(`- ![${k}](${v})`);
                }
                if (imageSummaryChunks.length === 1) {
                    imageSummaryChunks.push('This page does not seem to contain any images.');
                }
                suffixMixins.push(imageSummaryChunks.join('\n'));
            }
            if (this.links) {
                const linkSummaryChunks = ['Links/Buttons:'];
                if (Array.isArray(this.links)) {
                    for (const [k, v] of this.links) {
                        linkSummaryChunks.push(`- [${k}](${v})`);
                    }
                } else {
                    for (const [k, v] of Object.entries(this.links)) {
                        linkSummaryChunks.push(`- [${k}](${v})`);
                    }
                }
                if (linkSummaryChunks.length === 1) {
                    linkSummaryChunks.push('This page does not seem to contain any buttons/links.');
                }
                suffixMixins.push(linkSummaryChunks.join('\n'));
            }

            if (this.warning) {
                mixins.push(`Warning: ${this.warning}`);
            }

            if (mode.includes('markdown')) {
                return `${mixins.length ? `${mixins.join('\n\n')}\n\n` : ''}${this.content}
${suffixMixins.length ? `\n${suffixMixins.join('\n\n')}\n` : ''}`;
            }

            return `Title: ${this.title}

URL Source: ${this.url}
${mixins.length ? `\n${mixins.join('\n\n')}\n` : ''}
Markdown Content:
${this.content}
${suffixMixins.length ? `\n${suffixMixins.join('\n\n')}\n` : ''}`;
        }).call(formatted);

        Object.defineProperty(f, 'textRepresentation', { value: textRepresentation, enumerable: false });

        const dt = Date.now() - t0;
        this.logger.info(`Formatting took ${dt}ms`, { mode, url: nominalUrl?.toString(), dt });

        return f as FormattedPage;
    }

    async getGeneralSnapshotMixins(snapshot: PageSnapshot) {
        let inferred;
        const mixin: any = {};
        if (this.threadLocal.get('withImagesSummary')) {
            inferred ??= await this.jsdomControl.inferSnapshot(snapshot);
            const imageSummary = {} as { [k: string]: string; };
            const imageIdxTrack = new Map<string, number[]>();

            let imgIdx = 0;

            for (const img of inferred.imgs) {
                const imgSerial = ++imgIdx;
                const idxArr = imageIdxTrack.has(img.src) ? imageIdxTrack.get(img.src)! : [];
                idxArr.push(imgSerial);
                imageIdxTrack.set(img.src, idxArr);
                imageSummary[img.src] = img.alt || '';
            }

            mixin.images =
                _(imageSummary)
                    .toPairs()
                    .map(
                        ([url, alt], i) => {
                            return [`Image ${(imageIdxTrack?.get(url) || [i + 1]).join(',')}${alt ? `: ${alt}` : ''}`, url];
                        }
                    ).fromPairs()
                    .value();
        }
        if (this.threadLocal.get('withLinksSummary')) {
            inferred ??= await this.jsdomControl.inferSnapshot(snapshot);
            if (this.threadLocal.get('withLinksSummary') === 'all') {
                mixin.links = inferred.links;
            } else {
                mixin.links = _.fromPairs(inferred.links.filter(([_label, href]) => !href.startsWith('file:') && !href.startsWith('javascript:')));
            }
        }
        if (snapshot.status) {
            const code = snapshot.status;
            const n = code - 200;
            if (n < 0 || n >= 200) {
                const text = snapshot.statusText || STATUS_CODES[code];
                mixin.warning = `Target URL returned error ${code}${text ? `: ${text}` : ''}`;
            }
        }

        return mixin;
    }

    getTurndown(options?: {
        noRules?: boolean | string,
        url?: string | URL;
        imgDataUrlToObjectUrl?: boolean;
        removeImages?: boolean | 'src';
        customRules?: { [k: string]: Rule; };
        customKeep?: Filter;
    }) {
        const turnDownService = new TurndownService({
            codeBlockStyle: 'fenced',
            preformattedCode: true,
        } as any);
        if (options?.customKeep) {
            turnDownService.keep(options.customKeep);
        }
        if (!options?.noRules) {
            turnDownService.addRule('remove-irrelevant', {
                filter: ['meta', 'style', 'script', 'noscript', 'link', 'textarea', 'select'],
                replacement: () => ''
            });
            turnDownService.addRule('truncate-svg', {
                filter: 'svg' as any,
                replacement: () => ''
            });
            turnDownService.addRule('title-as-h1', {
                filter: ['title'],
                replacement: (innerText) => `${innerText}\n===============\n`
            });
        }

        if (options?.imgDataUrlToObjectUrl) {
            turnDownService.addRule('data-url-to-pseudo-object-url', {
                filter: (node) => Boolean(node.tagName === 'IMG' && node.getAttribute('src')?.startsWith('data:')),
                replacement: (_content, node: any) => {
                    const src = (node.getAttribute('src') || '').trim();
                    const alt = cleanAttribute(node.getAttribute('alt')) || '';

                    if (options.url) {
                        const refUrl = new URL(options.url);
                        const mappedUrl = new URL(`blob:${refUrl.origin}/${md5Hasher.hash(src)}`);

                        return `![${alt}](${mappedUrl})`;
                    }

                    return `![${alt}](blob:${md5Hasher.hash(src)})`;
                }
            });
        }

        if (options?.customRules) {
            for (const [k, v] of Object.entries(options.customRules)) {
                turnDownService.addRule(k, v);
            }
        }

        turnDownService.addRule('improved-paragraph', {
            filter: 'p',
            replacement: (innerText) => {
                const trimmed = innerText.trim();
                if (!trimmed) {
                    return '';
                }

                return `${trimmed.replace(/\n{3,}/g, '\n\n')}\n\n`;
            }
        });
        turnDownService.addRule('improved-inline-link', {
            filter: function (node, options) {
                return Boolean(
                    options.linkStyle === 'inlined' &&
                    node.nodeName === 'A' &&
                    node.getAttribute('href')
                );
            },

            replacement: function (content, node: any) {
                const href = node.getAttribute('href');
                let title = cleanAttribute(node.getAttribute('title'));
                if (title) title = ' "' + title.replace(/"/g, '\\"') + '"';

                const fixedContent = content.replace(/\s+/g, ' ').trim();
                let fixedHref = href.replace(/\s+/g, '').trim();
                if (options?.url) {
                    try {
                        fixedHref = new URL(fixedHref, options.url).toString();
                    } catch (_err) {
                        void 0;
                    }
                }

                return `[${fixedContent}](${fixedHref}${title || ''})`;
            }
        });
        turnDownService.addRule('improved-code', {
            filter: function (node: any) {
                let hasSiblings = node.previousSibling || node.nextSibling;
                let isCodeBlock = node.parentNode.nodeName === 'PRE' && !hasSiblings;

                return node.nodeName === 'CODE' && !isCodeBlock;
            },

            replacement: function (inputContent: any) {
                if (!inputContent) return '';
                let content = inputContent;

                let delimiter = '`';
                let matches = content.match(/`+/gm) || [];
                while (matches.indexOf(delimiter) !== -1) delimiter = delimiter + '`';
                if (content.includes('\n')) {
                    delimiter = '```';
                }

                let extraSpace = delimiter === '```' ? '\n' : /^`|^ .*?[^ ].* $|`$/.test(content) ? ' ' : '';

                return delimiter + extraSpace + content + (delimiter === '```' && !content.endsWith(extraSpace) ? extraSpace : '') + delimiter;
            }
        });

        return turnDownService;
    }


    isPoorlyTransformed(content?: string, node?: Element) {
        if (!content) {
            return true;
        }

        if (content.startsWith('<') && content.endsWith('>')) {
            return true;
        }

        if (!this.threadLocal.get('noGfm') && content.includes('<table') && content.includes('</table>')) {
            if (node?.textContent && content.length > node.textContent.length * 0.8) {
                return true;
            }

            const tableElms = node?.querySelectorAll('table') || [];
            const deepTableElms = node?.querySelectorAll('table table');
            if (node && tableElms.length) {
                const wrappingTables = _.without(tableElms, ...Array.from(deepTableElms || []));
                const tableTextsLength = _.sum(wrappingTables.map((x) => (x.innerHTML?.length || 0)));

                if (tableTextsLength / (content.length) > 0.6) {
                    return true;
                }
            }

            const tbodyElms = node?.querySelectorAll('tbody') || [];
            const deepTbodyElms = node?.querySelectorAll('tbody tbody');
            if ((deepTbodyElms?.length || 0) / tbodyElms.length > 0.6) {
                return true;
            }
        }

        return false;
    }

    async createSnapshotFromFile(url: URL, file: FancyFile, overrideContentType?: string, overrideFileName?: string) {
        if (overrideContentType === 'application/octet-stream') {
            overrideContentType = undefined;
        }

        const contentType = (overrideContentType || await file.mimeType).toLowerCase();
        const fileName = overrideFileName || `${url.origin}${url.pathname}`;
        const snapshot: PageSnapshot = {
            title: '',
            href: url.href,
            html: '',
            text: ''
        };

        if (contentType.startsWith('image/')) {
            snapshot.html = `<html style="height: 100%;"><head><meta name="viewport" content="width=device-width, minimum-scale=0.1"><title>${fileName}</title></head><body style="margin: 0px; height: 100%; background-color: rgb(14, 14, 14);"><img style="display: block;-webkit-user-select: none;margin: auto;background-color: hsl(0, 0%, 90%);transition: background-color 300ms;" src="${url.href}"></body></html>`;
            snapshot.title = fileName;

            return snapshot;
        }
        if (contentType.startsWith('text/html')) {
            if ((await file.size) > 1024 * 1024 * 32) {
                throw new AssertionFailureError(`Failed to access ${url}: file too large`);
            }
            snapshot.html = await readFile(await file.filePath, { encoding: 'utf-8' });

            return snapshot;
        }
        if (contentType.startsWith('text/') || contentType.startsWith('application/json')) {
            if ((await file.size) > 1024 * 1024 * 32) {
                throw new AssertionFailureError(`Failed to access ${url}: file too large`);
            }
            snapshot.text = await readFile(await file.filePath, { encoding: 'utf-8' });
            snapshot.html = `<html><head><meta name="color-scheme" content="light dark"></head><body><pre style="word-wrap: break-word; white-space: pre-wrap;">${snapshot.text}</pre></body></html>`;

            return snapshot;
        }
        if (contentType.startsWith('application/pdf')) {
            snapshot.pdfs = [pathToFileURL(await file.filePath).href];

            return snapshot;
        }

        throw new AssertionFailureError(`Failed to access ${url}: unexpected type ${contentType}`);
    }
}

const snapshotFormatter = container.resolve(SnapshotFormatter);

export default snapshotFormatter;<|MERGE_RESOLUTION|>--- conflicted
+++ resolved
@@ -104,11 +104,7 @@
     }, nominalUrl?: URL, urlValidMs = 3600 * 1000 * 4) {
         const t0 = Date.now();
         const f = {
-<<<<<<< HEAD
-            ... await this.getGeneralSnapshotMixins(snapshot),
-=======
             ...(await this.getGeneralSnapshotMixins(snapshot)),
->>>>>>> 51109e01
         };
         let modeOK = false;
 
